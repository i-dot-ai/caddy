from io import BytesIO
from logging import getLogger
from typing import Annotated
from urllib.parse import urlparse
from uuid import UUID

from fastapi import APIRouter, Depends, File, HTTPException, Query, UploadFile
from langchain_core.documents import Document
from langchain_text_splitters import RecursiveCharacterTextSplitter
from markitdown import MarkItDown, MarkItDownException
from sqlalchemy import func
from sqlmodel import Session, select

from api.auth import get_current_user
from api.environment import config, get_session
from api.exceptions import NoPermissionException
from api.models import (
    Collection,
    CollectionResources,
    Resource,
    TextChunk,
    User,
    UserCollection,
    UserCollectionWithEmail,
    UserRoleList,
    utc_now,
)
<<<<<<< HEAD
from api.services import get_user_collections
=======
from api.scrape import Scraper
>>>>>>> 89c6e9cb
from api.types import (
    Chunks,
    CollectionBase,
    CollectionDto,
    CollectionsDto,
    Role,
    UrlListBase,
    UserRole,
)

router = APIRouter()  # Create an APIRouter instance
md = MarkItDown()
logger = getLogger(__file__)


def _split_text(text: str) -> list[Document]:
    """
    Split text into chunks using RecursiveCharacterTextSplitter.

    Args:
        text (str): The text to chunk.

    Returns:
        List[Document]: A list of Documents.
    """
    text_splitter = RecursiveCharacterTextSplitter(
        chunk_size=2048,
        chunk_overlap=100,
        length_function=len,
    )
    document = Document(text)
    return text_splitter.split_documents([document])


def __check_user_is_member_of_collection(
    user: User | None,
    collection_id: UUID,
    session: Session,
    is_manager: bool = True,
):
    if user is None:
        logger.info("Anonymous access request for collection % denied", collection_id)
        raise HTTPException(status_code=401, detail="Unauthorised")

    if not session.get(Collection, collection_id):
        logger.info("Collection not found for route request for user %".format())
        raise HTTPException(status_code=404, detail="Collection Not Found")

    if user.is_admin:
        logger.info(
            "user % has access to %s as they are an admin", user.email, collection_id
        )
        return

    user_collection = session.get(
        UserCollection, {"user_id": user.id, "collection_id": collection_id}
    )

    if not user_collection:
        logger.info("User % not allowed to see collection %s".format())
        raise HTTPException(
            status_code=403, detail="User is not a member of this collection"
        )

    if is_manager and user_collection.role != Role.MANAGER:
        logger.info(
            "User % must be a manager for this request to see collection %s".format()
        )
        raise HTTPException(
            status_code=403, detail="User is not a manger of this collection"
        )

    logger.info(
        "user % has access to %s as they are a %s",
        user.email,
        collection_id,
        user_collection.role,
    )


def __process_resource(resource: Resource, session: Session):
    s3_object = config.s3_client.get_object(
        Bucket=config.data_s3_bucket,
        Key=f"{config.s3_prefix}/{resource.collection_id}/{resource.id}/{resource.filename}",
    )

    s3_content = BytesIO(s3_object["Body"].read())
    text_content = md.convert(s3_content).text_content

    documents = _split_text(text_content)

    embeddings = config.embedding_model.embed_documents(
        [d.page_content for d in documents]
    )

    for order, (document, embedding) in enumerate(zip(documents, embeddings)):
        text_chunk = TextChunk(
            text=document.page_content,
            order=order,
            resource=resource,
            embedding=embedding,
        )
        session.add(text_chunk)
    session.commit()


@router.get(
    "/collections/{collection_id}/resources", status_code=200, tags=["collections"]
)
def get_collection_resources(
    collection_id: UUID,
    session: Annotated[Session, Depends(get_session)],
    user: Annotated[User, Depends(get_current_user)],
    page: int = Query(1, ge=1),
    page_size: int = Query(10, ge=1),
) -> CollectionResources:
    """returns a list of resources belonging to this collection"""
    __check_user_is_member_of_collection(user, collection_id, session, is_manager=False)

    if not session.get(Collection, collection_id):
        raise HTTPException(status_code=404)

    resources_statement = (
        select(Resource)
        .where(Resource.collection_id == collection_id)
        .order_by(Resource.filename)
        .offset(page_size * (page - 1))
        .limit(page_size)
    )
    resources = session.exec(resources_statement).all()

    count_statement = select(func.count(Resource.id)).where(
        Resource.collection_id == collection_id
    )
    total = session.scalar(count_statement)

    return CollectionResources(
        collection_id=collection_id,
        page=page,
        total=total,
        page_size=page_size,
        resources=resources,
    )


@router.post("/collections", status_code=201, tags=["collections"])
def create_collection(
    new_collection: CollectionBase,
    user: Annotated[User, Depends(get_current_user)],
    session: Annotated[Session, Depends(get_session)],
) -> Collection:
    """create a collection"""
    if not user.is_admin:
        raise HTTPException(status_code=403, detail="User needs to be an admin")

    collection = Collection(**new_collection.model_dump())
    stmt = select(Collection).where(Collection.name == collection.name)
    results = session.exec(stmt).all()
    if results:
        raise HTTPException(
            status_code=422, detail="A collection with this name already exists"
        )
    session.add(collection)
    session.commit()
    session.refresh(collection)

    user_collection = UserCollection(
        user_id=user.id,
        collection_id=collection.id,
        role=Role.MANAGER,
    )
    session.add(user_collection)
    session.commit()
    session.refresh(collection)

    return collection


@router.put("/collections/{collection_id}", status_code=200, tags=["collections"])
def update_collection(
    collection_id: UUID,
    collection_details: CollectionBase,
    session: Annotated[Session, Depends(get_session)],
    user: Annotated[User, Depends(get_current_user)],
) -> CollectionDto:
    """update a collection"""
    if collection := session.get(Collection, collection_id):
        collection.name = collection_details.name
        collection.description = collection_details.description
        session.add(collection)
        session.commit()
        session.refresh(collection)

        is_manager = False
        if user:
            is_manager = (
                session.scalar(
                    select(func.count(UserCollection.user_id)).where(
                        UserCollection.collection_id == collection.id,
                        UserCollection.user_id == user.id,
                        UserCollection.role == Role.MANAGER,
                    )
                )
                > 0
            )

        return CollectionDto(
            id=collection.id,
            name=collection.name,
            description=collection.description,
            created_at=collection.created_at,
            is_manager=is_manager,
        )

    raise HTTPException(status_code=404)


@router.delete("/collections/{collection_id}", status_code=200, tags=["collections"])
def delete_collection(
    collection_id: UUID,
    user: Annotated[User, Depends(get_current_user)],
    session: Annotated[Session, Depends(get_session)],
) -> UUID:
    """delete a collection"""
    __check_user_is_member_of_collection(user, collection_id, session)

    objects = config.s3_client.list_objects_v2(
        Bucket=config.data_s3_bucket, Prefix=f"{config.s3_prefix}/{collection_id}"
    )
    if contents := objects.get("Contents"):
        object_keys = [{"Key": obj["Key"]} for obj in contents]
        config.s3_client.delete_objects(
            Bucket=config.data_s3_bucket, Delete={"Objects": object_keys}
        )

    if collection := session.get(Collection, collection_id):
        session.delete(collection)
        session.commit()
        return collection_id

    raise HTTPException(status_code=404)


@router.post(
    "/collections/{collection_id}/resources", status_code=201, tags=["resources"]
)
def create_resource(
    collection_id: UUID,
    file: Annotated[UploadFile, File(...)],
    session: Annotated[Session, Depends(get_session)],
    user: Annotated[User, Depends(get_current_user)],
) -> Resource:
    """
    Endpoint to upload a file to a specified collection.

    Args:
        session: DB session
        user: The logged-in user from auth JWT or None
        collection_id (str): The collection to upload the file to.
        file (Annotated[UploadFile, File()]): The file being uploaded.

    Returns:
        Resource
    """
    __check_user_is_member_of_collection(user, collection_id, session)

    resource = Resource(
        collection_id=collection_id,
        filename=file.filename,
        content_type=file.content_type,
        created_by=user,
    )
    session.add(resource)
    session.commit()
    session.refresh(resource)

    config.s3_client.put_object(
        Bucket=config.data_s3_bucket,
        Key=f"{config.s3_prefix}/{collection_id}/{resource.id}/{file.filename}",
        Body=file.file.read(),
    )

    process_time_start = utc_now()

    try:
        __process_resource(resource, session)
    except MarkItDownException as e:
        resource.process_error = f"MarkItDownException: {e.args[0]}"
    except Exception as e:
        resource.process_error = f"Exception: {e.args[0]}"

    finally:
        resource.process_time = utc_now() - process_time_start
        resource.is_processed = True
        session.commit()
        session.refresh(resource)
        return resource


@router.post(
    "/collections/{collection_id}/resources/urls", status_code=201, tags=["resources"]
)
async def create_resource_from_url_list(
    collection_id: UUID,
    url_list: UrlListBase,
    session: Annotated[Session, Depends(get_session)],
    user: Annotated[User, Depends(get_current_user)],
) -> list[Resource]:
    """
    Endpoint to upload a file to a specified collection.

    Args:
        session: DB session
        user: The logged-in user from auth JWT or None
        collection_id (str): The collection to upload the file to.
        url_list (UrlListBase): The urls being uploaded.

    Returns:
        Resources
    """
    __check_user_is_member_of_collection(user, collection_id, session)

    urls = url_list.urls
    for url in urls:
        parsed = urlparse(url)
        if not parsed.scheme or not parsed.netloc:
            raise HTTPException(
                status_code=422, detail="Unsupported URLs found in URL list"
            )

    scraper = Scraper()
    files = await scraper.download_urls(urls)
    try:
        resources = []
        for file in files:
            resource = Resource(
                collection_id=collection_id,
                filename=file.title,
                content_type=file.content_type,
                url=file.url,
                created_by=user,
            )
            session.add(resource)
            session.commit()
            session.refresh(resource)
            resources.append(resource)
            process_time_start = utc_now()

            documents = _split_text(file.markdown)

            embeddings = config.embedding_model.embed_documents(
                [d.page_content for d in documents]
            )

            for order, (document, embedding) in enumerate(zip(documents, embeddings)):
                text_chunk = TextChunk(
                    text=document.page_content,
                    order=order,
                    resource=resource,
                    embedding=embedding,
                )
                session.add(text_chunk)
            resource.process_time = utc_now() - process_time_start
            resource.is_processed = True
            session.add(resource)
            session.commit()
        logger.info("Finished scraping from urls")
        for resource in resources:
            session.refresh(resource)
        return resources
    except Exception as e:
        logger.error(f"Error uploading urls: {str(e)}")
        raise HTTPException(status_code=500, detail="Failed to upload resources")


@router.get(
    "/collections/{collection_id}/resources/{resource_id}/documents",
    status_code=200,
    tags=["resources"],
)
def get_resource_documents(
    collection_id: UUID,
    resource_id: UUID,
    session: Annotated[Session, Depends(get_session)],
    user: Annotated[User, Depends(get_current_user)],
    page: int = Query(1, ge=1),
    page_size: int = Query(10, ge=1),
) -> Chunks:
    """get a documents belonging to a resource"""

    __check_user_is_member_of_collection(user, collection_id, session, is_manager=False)

    if not session.get(Resource, resource_id):
        raise HTTPException(status_code=404)

    statement = (
        select(TextChunk)
        .where(TextChunk.resource_id == resource_id)
        .order_by(TextChunk.order)
        .offset(page_size * (page - 1))
        .limit(page_size)
    )

    text_chunks = session.exec(statement).all()

    def to_document(tc: TextChunk):
        return Document(
            page_content=tc.text,
            id=str(tc.id),
            metadata={
                "resource_id": tc.resource_id,
                "filename": tc.resource.filename,
                "content_type": tc.resource.content_type,
                "chunk_order": tc.order,
                "created_at": tc.created_at,
            },
        )

    documents = [to_document(item) for item in text_chunks]

    count_statement = select(func.count(TextChunk.id)).where(
        TextChunk.resource_id == resource_id
    )
    total = session.exec(count_statement).one()

    return Chunks(
        collection_id=collection_id,
        resource_id=resource_id,
        page=page,
        total=total,
        page_size=page_size,
        documents=documents,
    )


@router.delete(
    "/collections/{collection_id}/resources/{resource_id}",
    status_code=200,
    tags=["resources"],
)
def delete_resource(
    collection_id: UUID,
    resource_id: UUID,
    session: Annotated[Session, Depends(get_session)],
    user: Annotated[User, Depends(get_current_user)],
) -> None:
    """delete a resource"""
    __check_user_is_member_of_collection(user, collection_id, session)

    config.s3_client.delete_object(
        Bucket=config.data_s3_bucket,
        Key=f"{config.s3_prefix}/{collection_id}/{resource_id}",
    )

    if resource := session.get(Resource, resource_id):
        session.delete(resource)
        session.commit()
    else:
        raise HTTPException(status_code=404)


@router.get(
    "/collections/{collection_id}/resources/{resource_id}",
    status_code=200,
    tags=["resources"],
)
def get_resource(
    collection_id: UUID,
    resource_id: UUID,
    session: Annotated[Session, Depends(get_session)],
    user: Annotated[User, Depends(get_current_user)],
) -> Resource:
    """get a resource"""
    __check_user_is_member_of_collection(user, collection_id, session, is_manager=False)

    if resource := session.get(Resource, resource_id):
        return resource
    raise HTTPException(status_code=404)


@router.get("/collections", status_code=200, tags=["collections"])
def get_collections(
    session: Annotated[Session, Depends(get_session)],
    user: Annotated[User, Depends(get_current_user)],
    page: int = Query(1, ge=1),
    page_size: int = Query(10, ge=1),
) -> CollectionsDto | HTTPException:
    """Get a list of all available collections.
    Args:
        session: DB session
        user: Logged-in user or none from JWT
        page: Page number
        page_size: Number of records for each page
    Returns:
        CollectionList: List of available collections available to currently logged-in user
    Raises:
        HTTPException: 500 status code if collection retrieval fails
    """
    logger.info("Getting collections for user: {user}".format(user=user.email))
    try:
        return get_user_collections(user, session, page, page_size)
    except NoPermissionException:
        logger.exception("Error retrieving available collections")
        return HTTPException(
            status_code=401, detail="Not enough permissions to view collections"
        )
    except Exception:
        logger.exception("Error retrieving available collections")
        raise HTTPException(
            status_code=500, detail="Failed to retrieve available collections"
        )


@router.get("/collections/{collection_id}/users", status_code=200, tags=["user-roles"])
def get_collections_user_roles(
    collection_id: UUID,
    session: Annotated[Session, Depends(get_session)],
    user: Annotated[User, Depends(get_current_user)],
    page: int = Query(1, ge=1),
    page_size: int = Query(10, ge=1),
) -> UserRoleList:
    __check_user_is_member_of_collection(user, collection_id, session)

    statement = (
        select(UserCollection, User.email.label("user_email"))
        .where(UserCollection.collection_id == collection_id)
        .join(User, UserCollection.user_id == User.id)
        .order_by(UserCollection.created_at)
        .offset(page_size * (page - 1))
        .limit(page_size)
    )
    user_roles = session.exec(statement).all()

    user_roles_with_emails: list[UserCollectionWithEmail] = [
        UserCollectionWithEmail(user_email=email, **ur.model_dump())
        for ur, email in user_roles
    ]

    count_statement = func.count(UserCollection.user_id)
    total = session.exec(count_statement).scalar()
    return UserRoleList(
        page=page, page_size=page_size, total=total, user_roles=user_roles_with_emails
    )


@router.post("/collections/{collection_id}/users", status_code=201, tags=["user-roles"])
def create_collections_user_role(
    collection_id: UUID,
    user_role: UserRole,
    session: Annotated[Session, Depends(get_session)],
    user: Annotated[User, Depends(get_current_user)],
) -> UserCollection:
    __check_user_is_member_of_collection(user, collection_id, session)

    user = User.get_by_email(session, user_role.email)

    if not user:
        user = User(email=user_role.email)
        session.add(user)
        session.commit()
        session.refresh(user)

    if not session.get(Collection, collection_id):
        raise HTTPException(status_code=404, detail="Collection Not Found")

    if user_collection := session.get(
        UserCollection, {"collection_id": collection_id, "user_id": user.id}
    ):
        user_collection.role = user_role.role
    else:
        user_collection = UserCollection(
            collection_id=collection_id,
            user_id=user.id,
            role=user_role.role,
        )

    session.add(user_collection)
    session.commit()
    session.refresh(user_collection)
    return user_collection


@router.delete(
    "/collections/{collection_id}/users/{user_id}",
    status_code=200,
    tags=["user-roles"],
)
def delete_collections_user_role(
    collection_id: UUID,
    user_id: UUID,
    session: Annotated[Session, Depends(get_session)],
    user: Annotated[User, Depends(get_current_user)],
) -> bool:
    __check_user_is_member_of_collection(user, collection_id, session)

    if user_role := session.get(
        UserCollection, {"collection_id": collection_id, "user_id": user_id}
    ):
        session.delete(user_role)
        session.commit()
        return True
    raise HTTPException(status_code=404)<|MERGE_RESOLUTION|>--- conflicted
+++ resolved
@@ -25,11 +25,8 @@
     UserRoleList,
     utc_now,
 )
-<<<<<<< HEAD
+from api.scrape import Scraper
 from api.services import get_user_collections
-=======
-from api.scrape import Scraper
->>>>>>> 89c6e9cb
 from api.types import (
     Chunks,
     CollectionBase,
