import os
from functools import lru_cache

from fastembed import SparseTextEmbedding
from i_dot_ai_utilities.logging.structured_logger import StructuredLogger
from i_dot_ai_utilities.logging.types.enrichment_types import ExecutionEnvironmentType
from i_dot_ai_utilities.logging.types.log_output_format import LogOutputFormat
from i_dot_ai_utilities.metrics.cloudwatch import CloudwatchEmbeddedMetricsWriter
from qdrant_client import AsyncQdrantClient, QdrantClient, models
from qdrant_client.http.models import TextIndexType
from sqlmodel import create_engine

EMBEDDING_DIMENSION = 1024


class CaddyConfig:
    def __init__(
        self,
        embedding_model,
        sqlalchemy_url: str,
        s3_client,
        data_s3_bucket: str,
        resource_url_template: str,
        qdrant_url: str,
        qdrant__service__api_key: str,
        qdrant_collection_name: str = "caddy_collection",
        env="local",
        app_name="caddy_model",
        backend_host="http://localhost:8000",
        disable_auth_signature_verification=False,
        auth_provider_public_key="none",
        sentry_dsn=None,
        s3_prefix="app_data",
        keycloak_allowed_roles=None,
        git_sha=None,
        qdrant_access_token_header=None,
    ):
        self.embedding_model = embedding_model
        self.env = env.upper()
        self.sentry_dsn = sentry_dsn
        self.app_name = app_name
        self.disable_auth_signature_verification = disable_auth_signature_verification
        self.auth_provider_public_key = auth_provider_public_key
        self.sqlalchemy_url = sqlalchemy_url
        self.keycloak_allowed_roles = keycloak_allowed_roles or []
        self.s3_client = s3_client
        self.data_s3_bucket = data_s3_bucket
        self.s3_prefix = s3_prefix
        self.resource_url_template = resource_url_template
        self.git_sha = git_sha
        self.admin_users = os.environ.get("ADMIN_USERS", "").split(",")
<<<<<<< HEAD
        self.backend_host = backend_host

        self.os_index_name = (
            "caddy_text_chunks_test" if self.env == "TEST" else "caddy_text_chunks"
        )
=======
        self.qdrant_url = qdrant_url
        self.qdrant__service__api_key = qdrant__service__api_key
        self.qdrant_collection_name = qdrant_collection_name
        self.qdrant_access_token_header = qdrant_access_token_header
>>>>>>> 4abd7890

        if self.env not in ("PROD", "PREPROD", "DEV"):
            if not any(
                bucket["Name"] == self.data_s3_bucket
                for bucket in self.s3_client.list_buckets()["Buckets"]
            ):
                self.s3_client.create_bucket(Bucket=self.data_s3_bucket)

        self._qdrant_client: AsyncQdrantClient | None = None
        self._sync_qdrant_client: QdrantClient | None = None

    async def get_qdrant_client(self) -> AsyncQdrantClient:
        """Get or create a persistent Qdrant client."""
        if self._qdrant_client is None:
            use_https = self.env not in ["TEST", "LOCAL"]
            headers = {"x-external-access-token": self.qdrant_access_token_header}
            self._qdrant_client = AsyncQdrantClient(
                url=self.qdrant_url,
                api_key=self.qdrant__service__api_key,
                port=443,
                timeout=30,
                https=use_https,
                check_compatibility=False,
                metadata=headers if self.qdrant_access_token_header else {},
            )
        return self._qdrant_client

    async def close_qdrant_client(self):
        """Clean up Qdrant client on shutdown."""
        if self._qdrant_client:
            await self._qdrant_client.close()
            self._qdrant_client = None

    def get_sync_qdrant_client(self) -> QdrantClient:
        """Gets a sync Qdrant client from environment variables.

        Supports both cloud (via API key) and local connections.
        """
        logger = self.get_logger(__name__)
        logger.info("Connecting to Qdrant at {qdrant_url}", qdrant_url=self.qdrant_url)
        if self._sync_qdrant_client is None:
            logger.info(
                "Creating Qdrant client at {qdrant_url}", qdrant_url=self.qdrant_url
            )
            use_https = self.env not in ["TEST", "LOCAL"]
            headers = {"x-external-access-token": self.qdrant_access_token_header}
            self._sync_qdrant_client = QdrantClient(
                url=self.qdrant_url,
                api_key=self.qdrant__service__api_key,
                port=443,
                timeout=30,
                check_compatibility=False,
                https=use_https,
                metadata=headers if self.qdrant_access_token_header else {},
            )
        return self._sync_qdrant_client

    def close_sync_qdrant_client(self):
        """Clean up Qdrant client on shutdown."""
        if self._sync_qdrant_client:
            self._sync_qdrant_client.close()
            self._sync_qdrant_client = None

    async def initialize_qdrant_collections(self) -> None:
        """Initialize Qdrant with proper collections.

        This function abstracts the common initialization logic used by both
        the CLI and test fixtures.
        """
        # Create collections with appropriate vector dimensions
        await self._create_collection_if_none()

    async def _collection_exists(self, collection_name: str) -> bool:
        """Checks if a collection exists in Qdrant."""
        client = await self.get_qdrant_client()
        return await client.collection_exists(collection_name)

    async def _create_collection_if_none(self) -> None:
        """Create Qdrant collection if it doesn't exist."""
        distance = models.Distance.DOT
        logger = self.get_logger(__name__)
        client = await self.get_qdrant_client()
        if not await self._collection_exists(self.qdrant_collection_name):
            await client.create_collection(
                collection_name=self.qdrant_collection_name,
                vectors_config={
                    "text_dense": models.VectorParams(
                        size=1024,
                        distance=distance,
                    ),
                },
                sparse_vectors_config={
                    "text_sparse": models.SparseVectorParams(
                        index=models.SparseIndexParams(),
                        modifier=models.Modifier.IDF,
                    ),
                },
                quantization_config=models.ScalarQuantization(
                    scalar=models.ScalarQuantizationConfig(
                        type=models.ScalarType.INT8,
                        always_ram=True,
                    )
                ),
            )

            # Add index for text search
            await client.create_payload_index(
                collection_name=self.qdrant_collection_name,
                field_name="text",
                field_schema=models.TextIndexParams(
                    type=TextIndexType.TEXT,
                    tokenizer=models.TokenizerType.WORD,
                    stemmer=models.SnowballParams(
                        type=models.Snowball.SNOWBALL,
                        language=models.SnowballLanguage.ENGLISH,
                    ),
                    stopwords=models.StopwordsSet(
                        languages=[
                            models.Language.ENGLISH,
                        ],
                    ),
                    min_token_len=2,
                    max_token_len=10,
                    lowercase=True,
                ),
            )

            # Add indexes for collection, resource and chunk IDs
            await client.create_payload_index(
                collection_name=self.qdrant_collection_name,
                field_name="collection_id",
                field_schema="keyword",
            )
            await client.create_payload_index(
                collection_name=self.qdrant_collection_name,
                field_name="resource_id",
                field_schema="keyword",
            )
            await client.create_payload_index(
                collection_name=self.qdrant_collection_name,
                field_name="chunk_id",
                field_schema="keyword",
            )

            logger.info(
                "Created collection and indexes for - {collection_name}",
                collection_name=self.qdrant_collection_name,
            )
        else:
            logger.info(
                "Collection already exists - {collection_name}",
                collection_name=self.qdrant_collection_name,
            )

    def get_database(self):
        return create_engine(self.sqlalchemy_url)

    def get_logger(self, name: str) -> StructuredLogger:
        logger_environment = (
            ExecutionEnvironmentType.LOCAL
            if self.env.upper() in ["LOCAL", "TEST"]
            else ExecutionEnvironmentType.FARGATE
        )
        logger_format = (
            LogOutputFormat.TEXT
            if self.env.upper() in ["LOCAL", "TEST"]
            else LogOutputFormat.JSON
        )

        logger = StructuredLogger(
            level="info",
            options={
                "execution_environment": logger_environment,
                "log_format": logger_format,
                "logger_name": name,
            },
        )
        return logger

    def get_metrics_writer(self) -> CloudwatchEmbeddedMetricsWriter:
        return CloudwatchEmbeddedMetricsWriter(
            namespace=self.app_name,
            environment=self.env,
            logger=self.get_logger(__name__),
        )

    @staticmethod
    @lru_cache
    def get_embedding_handler() -> SparseTextEmbedding:
        # Using the following embedding model because it has a defined vocabulary size
        return SparseTextEmbedding(model_name="Qdrant/bm42-all-minilm-l6-v2-attentions")<|MERGE_RESOLUTION|>--- conflicted
+++ resolved
@@ -49,18 +49,11 @@
         self.resource_url_template = resource_url_template
         self.git_sha = git_sha
         self.admin_users = os.environ.get("ADMIN_USERS", "").split(",")
-<<<<<<< HEAD
         self.backend_host = backend_host
-
-        self.os_index_name = (
-            "caddy_text_chunks_test" if self.env == "TEST" else "caddy_text_chunks"
-        )
-=======
         self.qdrant_url = qdrant_url
         self.qdrant__service__api_key = qdrant__service__api_key
         self.qdrant_collection_name = qdrant_collection_name
         self.qdrant_access_token_header = qdrant_access_token_header
->>>>>>> 4abd7890
 
         if self.env not in ("PROD", "PREPROD", "DEV"):
             if not any(
