from functools import partial
from typing import Any
from uuid import UUID

from langchain_core.documents import Document
from qdrant_client import models
from qdrant_client.http.models import QueryResponse, SparseVector
from sqlmodel import Session

from api.environment import config
from api.models import Resource


def build_document(document: Document, collection_id: UUID, session: Session):
    """Convert Qdrant search result to Document with metadata enrichment."""
    resource = session.get(Resource, document.metadata["resource_id"])

    if not resource:
        return document

    if resource.url:
        document.metadata["url"] = resource.url
    else:
<<<<<<< HEAD
        s3_client = config.get_file_store_client()

        s3_url = s3_client.download_object_url(
            f"{resource.collection_id}/{resource.id}/{resource.filename}",
            expiration=3600,
        )
        document.metadata["url"] = s3_url
=======
        download_url = f"{config.frontend_host}/collections/{collection_id}/resources/{resource.id}"
        document.metadata["url"] = download_url
>>>>>>> c767a14d
        document.metadata["created_at"] = resource.created_at.strftime("%H:%M %d-%m-%Y")

    return document


def _qdrant_result_to_document(result_dict: dict[str, Any]) -> Document:
    """Convert Qdrant search result to LangChain Document."""
    payload = result_dict["payload"]

    page_content = payload.get("text", "")

    metadata = {
        "resource_id": payload.get("resource_id"),
        "collection_id": payload.get("collection_id"),
        "filename": payload.get("filename"),
        "content_type": payload.get("content_type"),
        "created_at": payload.get("created_at"),
        "order": payload.get("order"),
        "score": result_dict.get("score"),
    }

    metadata = {k: v for k, v in metadata.items() if v is not None}

    return Document(page_content=page_content, metadata=metadata)


async def search_collection(
    collection_id: UUID,
    query: str,
    session: Session,
    keywords: list[str] | None = None,
) -> list[Document]:
    """Query Qdrant vector store.

    Args:
        - collection_id (UUID): The collection to search in
        - query (str): The query text
        - session (Session): Database session
        - keywords: list(str):
            - Extract 3-5 specific terms that capture key issues or needs
            - Include amounts, dates, or specific services mentioned
            - Focus on actionable terms that could help find relevant documents
            - Avoid generic words or category names

    Returns:
        Documents: relevant documents
    """
    dense_query_vector = config.embedding_model.embed_documents([query])[0]
    sparse_embedder = config.get_embedding_handler()
    sparse_query_vector = list(sparse_embedder.embed(query))[0]

    must_conditions = [
        models.FieldCondition(
            key="collection_id", match=models.MatchValue(value=str(collection_id))
        )
    ]

    should_conditions = []
    if keywords:
        for kw in keywords:
            should_conditions.append(
                models.FieldCondition(key="text", match=models.MatchText(text=kw))
            )

    query_filter = models.Filter(
        must=must_conditions if must_conditions else None,
        should=should_conditions if should_conditions else None,
    )
    client = await config.get_qdrant_client()
    search_result: QueryResponse = await client.query_points(
        collection_name=config.qdrant_collection_name,
        prefetch=[
            models.Prefetch(
                query=dense_query_vector,
                using="text_dense",
                filter=query_filter,
            ),
            models.Prefetch(
                query=SparseVector(
                    indices=sparse_query_vector.indices,
                    values=sparse_query_vector.values,
                ),
                using="text_sparse",
                filter=query_filter,
            ),
        ],
        query=models.FusionQuery(
            fusion=models.Fusion.RRF,
        ),
        score_threshold=None,
        with_payload=True,
    )

    documents = []
    for point in search_result.points:
        result_dict = {
            "id": point.id,
            "score": point.score,
            "payload": point.payload,
        }
        document = _qdrant_result_to_document(result_dict)
        documents.append(document)

    build_document_for_collection = partial(
        build_document, collection_id=collection_id, session=session
    )

    return list(map(build_document_for_collection, documents))<|MERGE_RESOLUTION|>--- conflicted
+++ resolved
@@ -21,18 +21,8 @@
     if resource.url:
         document.metadata["url"] = resource.url
     else:
-<<<<<<< HEAD
-        s3_client = config.get_file_store_client()
-
-        s3_url = s3_client.download_object_url(
-            f"{resource.collection_id}/{resource.id}/{resource.filename}",
-            expiration=3600,
-        )
-        document.metadata["url"] = s3_url
-=======
         download_url = f"{config.frontend_host}/collections/{collection_id}/resources/{resource.id}"
         document.metadata["url"] = download_url
->>>>>>> c767a14d
         document.metadata["created_at"] = resource.created_at.strftime("%H:%M %d-%m-%Y")
 
     return document
