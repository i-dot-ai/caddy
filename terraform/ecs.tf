locals {
  backend_port  = 8080
  frontend_port  = 8081
  additional_policy_arns = {for idx, arn in [aws_iam_policy.ecs_exec_custom_policy.arn] : idx => arn}
  slack_webhook          = var.slack_webhook
}

data "aws_lb_listener" "lb_listener_443" {
  load_balancer_arn = module.load_balancer.alb_arn
  port              = 443
}


module "model" {
  name = "${local.name}-model"
  # checkov:skip=CKV_SECRET_4:Skip secret check as these have to be used within the Github Action
  # checkov:skip=CKV_TF_1: We're using semantic versions instead of commit hash
  #source                      = "../../i-dot-ai-core-terraform-modules//modules/infrastructure/ecs" # For testing local changes
  source                       = "git::https://github.com/i-dot-ai/i-dot-ai-core-terraform-modules.git//modules/infrastructure/ecs?ref=v5.4.1-ecs"
  image_tag                    = var.image_tag
  ecr_repository_uri           = "${data.aws_caller_identity.current.account_id}.dkr.ecr.${var.region}.amazonaws.com/caddy-model"
  vpc_id                       = data.terraform_remote_state.vpc.outputs.vpc_id
  private_subnets              = data.terraform_remote_state.vpc.outputs.private_subnets
  host                         = local.host_backend
  load_balancer_security_group = module.load_balancer.load_balancer_security_group_id
  aws_lb_arn                   = module.load_balancer.alb_arn
  ecs_cluster_id               = data.terraform_remote_state.platform.outputs.ecs_cluster_id
  ecs_cluster_name             = data.terraform_remote_state.platform.outputs.ecs_cluster_name
  https_listener_arn           = data.aws_lb_listener.lb_listener_443.arn
  task_additional_iam_policies = local.additional_policy_arns
  certificate_arn              = data.terraform_remote_state.universal.outputs.certificate_arn
  target_group_name_override   =  "caddy-mo-${var.env}-tg"
  permissions_boundary_name    = "infra/i-dot-ai-${var.env}-caddy-perms-boundary-app"

  service_discovery_service_arn = aws_service_discovery_service.service_discovery_service.arn
  create_networking = true
  create_listener   = false

  additional_security_group_ingress = [
    {
      purpose          = "Frontend to backend container port"
      port             = local.backend_port
      additional_sg_id = module.frontend.ecs_sg_id
    }
  ]

  environment_variables = {
    "ENVIRONMENT" : terraform.workspace,
    "APP_NAME" : "caddy"
    "PORT" : local.backend_port,
    "REPO" : "caddy",
    "AWS_ACCOUNT_ID": var.account_id,
    "GIT_SHA": var.image_tag,
<<<<<<< HEAD
    "BACKEND_HOST" : "http://${aws_service_discovery_service.service_discovery_service.name}.${aws_service_discovery_private_dns_namespace.private_dns_namespace.name}:${local.backend_port}",
=======
    "QDRANT_URL": "https://${local.host_qdrant}"
>>>>>>> 4abd7890
  }

  secrets = [
    for k, v in aws_ssm_parameter.env_secrets : {
      name = regex("([^/]+$)", v.arn)[0], # Extract right-most string (param name) after the final slash
      valueFrom = v.arn
    }
  ]

  container_port             = local.backend_port
  memory                     = terraform.workspace == "prod" ? 2048 : 1024
  cpu                        = terraform.workspace == "prod" ? 1024 : 512
  autoscaling_maximum_target = var.env == "prod" ? 5 : 1

  health_check = {
    accepted_response   = 200
    path                = "/healthcheck"
    interval            = 60
    timeout             = 70
    healthy_threshold   = 2
    unhealthy_threshold = 5
    port                = local.backend_port
  }

  wait_for_ready_state = true
}

module "frontend" {
  # checkov:skip=CKV_SECRET_4:Skip secret check as these have to be used within the Github Action
  name = "${local.name}-frontend"
  # source = "../../i-dot-ai-core-terraform-modules//modules/infrastructure/ecs" # For testing local changes
  source                       = "git::https://github.com/i-dot-ai/i-dot-ai-core-terraform-modules.git//modules/infrastructure/ecs?ref=v5.4.1-ecs"
  image_tag                    = var.image_tag
  ecr_repository_uri           = "${data.aws_caller_identity.current.account_id}.dkr.ecr.${var.region}.amazonaws.com/caddy-frontend"
  vpc_id                       = data.terraform_remote_state.vpc.outputs.vpc_id
  private_subnets              = data.terraform_remote_state.vpc.outputs.private_subnets
  host                         = local.host
  load_balancer_security_group = module.load_balancer.load_balancer_security_group_id
  aws_lb_arn                   = module.load_balancer.alb_arn
  ecs_cluster_id               = data.terraform_remote_state.platform.outputs.ecs_cluster_id
  ecs_cluster_name             = data.terraform_remote_state.platform.outputs.ecs_cluster_name
  create_listener              = true
  certificate_arn              = data.terraform_remote_state.universal.outputs.certificate_arn
  target_group_name_override   = "caddy-fe-${var.env}-tg"
  task_additional_iam_policies = local.additional_policy_arns
  permissions_boundary_name    = "infra/i-dot-ai-${var.env}-caddy-perms-boundary-app"
  service_discovery_service_arn = aws_service_discovery_service.service_discovery_service.arn

  environment_variables = {
    "ENVIRONMENT" : terraform.workspace,
    "APP_NAME" : "caddy"
    "PORT" : local.frontend_port,
    "REPO" : "caddy",
    "BACKEND_HOST" : "https://${local.host_backend}",
    "GIT_SHA": var.image_tag
  }

  secrets = [
    for k, v in aws_ssm_parameter.env_secrets : {
      name      = regex("([^/]+$)", v.arn)[0], # Extract right-most string (param name) after the final slash
      valueFrom = v.arn
    }
  ]

  container_port             = local.frontend_port
  memory                     = terraform.workspace == "prod" ? 2048 : 1024
  cpu                        = terraform.workspace == "prod" ? 1024 : 512
  autoscaling_maximum_target = var.env == "prod" ? 5 : 1

  health_check = {
    accepted_response   = 200
    path                = "/api/health"
    interval            = 60
    timeout             = 70
    healthy_threshold   = 2
    unhealthy_threshold = 5
    port                = local.frontend_port
  }

  authenticate_keycloak = {
    enabled : true,
    realm_name : data.terraform_remote_state.keycloak.outputs.realm_name,
    client_id : var.project_name,
    client_secret : data.aws_ssm_parameter.client_secret.value,
    keycloak_dns : data.terraform_remote_state.keycloak.outputs.keycloak_dns
  }

  wait_for_ready_state = true
}

resource "aws_service_discovery_private_dns_namespace" "private_dns_namespace" {
  name        = "${local.name}-internal"
  description = "${local.name} private dns namespace"
  vpc         = data.terraform_remote_state.vpc.outputs.vpc_id
}

resource "aws_service_discovery_service" "service_discovery_service" {
  name = "${local.name}-backend"

  dns_config {
    namespace_id = aws_service_discovery_private_dns_namespace.private_dns_namespace.id

    dns_records {
      ttl  = 10
      type = "A"
    }

    routing_policy = "MULTIVALUE"
  }

  health_check_custom_config {
    failure_threshold = 1
  }
}

module "sns_topic" {
  # checkov:skip=CKV_TF_1: We're using semantic versions instead of commit hash
  # source                       = "../../i-dot-ai-core-terraform-modules/modules/observability/cloudwatch-slack-integration"
  source                       = "git::https://github.com/i-dot-ai/i-dot-ai-core-terraform-modules.git//modules/observability/cloudwatch-slack-integration?ref=v2.0.1-cloudwatch-slack-integration"
  name                         = local.name
  slack_webhook                = data.aws_secretsmanager_secret_version.platform_slack_webhook.secret_string

  permissions_boundary_name    = "infra/i-dot-ai-${var.env}-caddy-perms-boundary-app"
}

module "model-ecs-alarm" {
  # checkov:skip=CKV_TF_1: We're using semantic versions instead of commit hash
  # source                       = "../../i-dot-ai-core-terraform-modules/modules/observability/ecs-alarms"
  source                       = "git::https://github.com/i-dot-ai/i-dot-ai-core-terraform-modules.git//modules/observability/ecs-alarms?ref=v1.0.1-ecs-alarms"
  name                         = "${local.name}-model"
  ecs_service_name             = module.model.ecs_service_name
  ecs_cluster_name             = data.terraform_remote_state.platform.outputs.ecs_cluster_name
  sns_topic_arn                = [module.sns_topic.sns_topic_arn]
}

module "model-alb-alarm" {
  # checkov:skip=CKV_TF_1: We're using semantic versions instead of commit hash
  # source                       = "../../i-dot-ai-core-terraform-modules/modules/observability/alb-alarms"
  source                       = "git::https://github.com/i-dot-ai/i-dot-ai-core-terraform-modules.git//modules/observability/alb-alarms?ref=v1.1.0-alb-alarms"
  name                         = "${local.name}-model"
  alb_arn                      = module.load_balancer.alb_arn
  target_group                 = module.model.aws_lb_target_group_name
  sns_topic_arn                = [module.sns_topic.sns_topic_arn]

  high_request_count_threshold = 100
}<|MERGE_RESOLUTION|>--- conflicted
+++ resolved
@@ -51,11 +51,8 @@
     "REPO" : "caddy",
     "AWS_ACCOUNT_ID": var.account_id,
     "GIT_SHA": var.image_tag,
-<<<<<<< HEAD
+    "QDRANT_URL": "https://${local.host_qdrant}",
     "BACKEND_HOST" : "http://${aws_service_discovery_service.service_discovery_service.name}.${aws_service_discovery_private_dns_namespace.private_dns_namespace.name}:${local.backend_port}",
-=======
-    "QDRANT_URL": "https://${local.host_qdrant}"
->>>>>>> 4abd7890
   }
 
   secrets = [
